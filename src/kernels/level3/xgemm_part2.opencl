
// =================================================================================================
// This file is part of the CLBlast project. The project is licensed under Apache Version 2.0. This
// project loosely follows the Google C++ styleguide and uses a tab-size of two spaces and a max-
// width of 100 characters per line.
//
// Author(s):
//   Cedric Nugteren <www.cedricnugteren.nl>
//
// This is part 2 of 2 of the GEMM kernel. See part 1 for more information.
//
// =================================================================================================

// Enables loading of this file using the C++ pre-processor's #include (C++11 standard raw string
// literal). Comment-out this line for syntax-highlighting when developing.
R"(

// =================================================================================================

// The vectorised multiply-add function
inline realM MultiplyAddVector(realM cvec, const realM avec, const real bval) {
  #if USE_VECTOR_MAD == 1
    cvec += avec * bval;
  #else
    #if VWM == 1
      MultiplyAdd(cvec,    avec,    bval);
    #elif VWM == 2
      MultiplyAdd(cvec.x , avec.x,  bval);
      MultiplyAdd(cvec.y , avec.y,  bval);
    #elif VWM == 4
      MultiplyAdd(cvec.x , avec.x,  bval);
      MultiplyAdd(cvec.y , avec.y,  bval);
      MultiplyAdd(cvec.z , avec.z,  bval);
      MultiplyAdd(cvec.w , avec.w,  bval);
    #elif VWM == 8
      MultiplyAdd(cvec.s0, avec.s0, bval);
      MultiplyAdd(cvec.s1, avec.s1, bval);
      MultiplyAdd(cvec.s2, avec.s2, bval);
      MultiplyAdd(cvec.s3, avec.s3, bval);
      MultiplyAdd(cvec.s4, avec.s4, bval);
      MultiplyAdd(cvec.s5, avec.s5, bval);
      MultiplyAdd(cvec.s6, avec.s6, bval);
      MultiplyAdd(cvec.s7, avec.s7, bval);
    #elif VWM == 16
      MultiplyAdd(cvec.s0, avec.s0, bval);
      MultiplyAdd(cvec.s1, avec.s1, bval);
      MultiplyAdd(cvec.s2, avec.s2, bval);
      MultiplyAdd(cvec.s3, avec.s3, bval);
      MultiplyAdd(cvec.s4, avec.s4, bval);
      MultiplyAdd(cvec.s5, avec.s5, bval);
      MultiplyAdd(cvec.s6, avec.s6, bval);
      MultiplyAdd(cvec.s7, avec.s7, bval);
      MultiplyAdd(cvec.s8, avec.s8, bval);
      MultiplyAdd(cvec.s9, avec.s9, bval);
      MultiplyAdd(cvec.sA, avec.sA, bval);
      MultiplyAdd(cvec.sB, avec.sB, bval);
      MultiplyAdd(cvec.sC, avec.sC, bval);
      MultiplyAdd(cvec.sD, avec.sD, bval);
      MultiplyAdd(cvec.sE, avec.sE, bval);
      MultiplyAdd(cvec.sF, avec.sF, bval);
    #endif
  #endif
  return cvec;
}

// Performs the actual computation: Cpm += Apm * Bpm
inline void MultiplyAccumulate(realM cpm[NWI][MWI/VWM], realM apm[MWI/VWM], realN bpm[NWI/VWN]) {
  #pragma unroll
  for (int ni=0; ni<NWI/VWN; ++ni) {
    #pragma unroll
    for (int mi=0; mi<MWI/VWM; ++mi) {
      const realM aval = apm[mi];
      #if VWN == 1
        cpm[ni*VWN + 0][mi] = MultiplyAddVector(cpm[ni*VWN + 0][mi], aval, bpm[ni]);
      #elif VWN == 2
        cpm[ni*VWN + 0][mi] = MultiplyAddVector(cpm[ni*VWN + 0][mi], aval, bpm[ni].x);
        cpm[ni*VWN + 1][mi] = MultiplyAddVector(cpm[ni*VWN + 1][mi], aval, bpm[ni].y);
      #elif VWN == 4
        cpm[ni*VWN + 0][mi] = MultiplyAddVector(cpm[ni*VWN + 0][mi], aval, bpm[ni].x);
        cpm[ni*VWN + 1][mi] = MultiplyAddVector(cpm[ni*VWN + 1][mi], aval, bpm[ni].y);
        cpm[ni*VWN + 2][mi] = MultiplyAddVector(cpm[ni*VWN + 2][mi], aval, bpm[ni].z);
        cpm[ni*VWN + 3][mi] = MultiplyAddVector(cpm[ni*VWN + 3][mi], aval, bpm[ni].w);
      #elif VWN == 8
        cpm[ni*VWN + 0][mi] = MultiplyAddVector(cpm[ni*VWN + 0][mi], aval, bpm[ni].s0);
        cpm[ni*VWN + 1][mi] = MultiplyAddVector(cpm[ni*VWN + 1][mi], aval, bpm[ni].s1);
        cpm[ni*VWN + 2][mi] = MultiplyAddVector(cpm[ni*VWN + 2][mi], aval, bpm[ni].s2);
        cpm[ni*VWN + 3][mi] = MultiplyAddVector(cpm[ni*VWN + 3][mi], aval, bpm[ni].s3);
        cpm[ni*VWN + 4][mi] = MultiplyAddVector(cpm[ni*VWN + 4][mi], aval, bpm[ni].s4);
        cpm[ni*VWN + 5][mi] = MultiplyAddVector(cpm[ni*VWN + 5][mi], aval, bpm[ni].s5);
        cpm[ni*VWN + 6][mi] = MultiplyAddVector(cpm[ni*VWN + 6][mi], aval, bpm[ni].s6);
        cpm[ni*VWN + 7][mi] = MultiplyAddVector(cpm[ni*VWN + 7][mi], aval, bpm[ni].s7);
      #elif VWN == 16
        cpm[ni*VWN + 0 ][mi] = MultiplyAddVector(cpm[ni*VWN + 0 ][mi], aval, bpm[ni].s0);
        cpm[ni*VWN + 1 ][mi] = MultiplyAddVector(cpm[ni*VWN + 1 ][mi], aval, bpm[ni].s1);
        cpm[ni*VWN + 2 ][mi] = MultiplyAddVector(cpm[ni*VWN + 2 ][mi], aval, bpm[ni].s2);
        cpm[ni*VWN + 3 ][mi] = MultiplyAddVector(cpm[ni*VWN + 3 ][mi], aval, bpm[ni].s3);
        cpm[ni*VWN + 4 ][mi] = MultiplyAddVector(cpm[ni*VWN + 4 ][mi], aval, bpm[ni].s4);
        cpm[ni*VWN + 5 ][mi] = MultiplyAddVector(cpm[ni*VWN + 5 ][mi], aval, bpm[ni].s5);
        cpm[ni*VWN + 6 ][mi] = MultiplyAddVector(cpm[ni*VWN + 6 ][mi], aval, bpm[ni].s6);
        cpm[ni*VWN + 7 ][mi] = MultiplyAddVector(cpm[ni*VWN + 7 ][mi], aval, bpm[ni].s7);
        cpm[ni*VWN + 8 ][mi] = MultiplyAddVector(cpm[ni*VWN + 8 ][mi], aval, bpm[ni].s8);
        cpm[ni*VWN + 9 ][mi] = MultiplyAddVector(cpm[ni*VWN + 9 ][mi], aval, bpm[ni].s9);
        cpm[ni*VWN + 10][mi] = MultiplyAddVector(cpm[ni*VWN + 10][mi], aval, bpm[ni].sA);
        cpm[ni*VWN + 11][mi] = MultiplyAddVector(cpm[ni*VWN + 11][mi], aval, bpm[ni].sB);
        cpm[ni*VWN + 12][mi] = MultiplyAddVector(cpm[ni*VWN + 12][mi], aval, bpm[ni].sC);
        cpm[ni*VWN + 13][mi] = MultiplyAddVector(cpm[ni*VWN + 13][mi], aval, bpm[ni].sD);
        cpm[ni*VWN + 14][mi] = MultiplyAddVector(cpm[ni*VWN + 14][mi], aval, bpm[ni].sE);
        cpm[ni*VWN + 15][mi] = MultiplyAddVector(cpm[ni*VWN + 15][mi], aval, bpm[ni].sF);
      #endif
    }
  }
}

// =================================================================================================

// Merges the results in Cpm with the global array in Cgm. This also performs the multiplication
// with the constants: Cgm = alpha*A*B + beta*Cgm = alpha*Cpm + beta*Cgm
inline void StoreResults(__global realM* cgm, realM cpm[NWI][MWI/VWM], const int kSizeM,
                         const real alpha, const real beta) {
  #pragma unroll
  for (int ni=0; ni<NWI; ++ni) {
    #pragma unroll
    for (int mi=0; mi<MWI/VWM; ++mi) {
      #if STRM == 0
        int mg = mi + get_local_id(0)*(MWI/VWM);
      #elif STRM == 1
        int mg = get_local_id(0) + mi*MDIMC;
      #endif
      #if STRN == 0
        int ng = ni + get_local_id(1)*NWI;
      #elif STRN == 1
        int ng = ni%VWN + get_local_id(1)*VWN + (ni/VWN)*VWN*NDIMC;
      #endif
      int idm = mg + GetGroupID0() * (MWG/VWM);
      int idn = ng + GetGroupID1() * NWG;

      // The final multiplication with alpha and the addition with beta*C
      int index = idn*(kSizeM/VWM) + idm;
      realM result;
      realM xval = cpm[ni][mi];
      realM yval = cgm[index];
      #if VWM == 1
        AXPBY(result, alpha, xval, beta, yval);
      #elif VWM == 2
        AXPBY(result.x, alpha, xval.x, beta, yval.x);
        AXPBY(result.y, alpha, xval.y, beta, yval.y);
      #elif VWM == 4
        AXPBY(result.x, alpha, xval.x, beta, yval.x);
        AXPBY(result.y, alpha, xval.y, beta, yval.y);
        AXPBY(result.z, alpha, xval.z, beta, yval.z);
        AXPBY(result.w, alpha, xval.w, beta, yval.w);
      #elif VWM == 8
        AXPBY(result.s0, alpha, xval.s0, beta, yval.s0);
        AXPBY(result.s1, alpha, xval.s1, beta, yval.s1);
        AXPBY(result.s2, alpha, xval.s2, beta, yval.s2);
        AXPBY(result.s3, alpha, xval.s3, beta, yval.s3);
        AXPBY(result.s4, alpha, xval.s4, beta, yval.s4);
        AXPBY(result.s5, alpha, xval.s5, beta, yval.s5);
        AXPBY(result.s6, alpha, xval.s6, beta, yval.s6);
        AXPBY(result.s7, alpha, xval.s7, beta, yval.s7);
      #elif VWM == 16
        AXPBY(result.s0, alpha, xval.s0, beta, yval.s0);
        AXPBY(result.s1, alpha, xval.s1, beta, yval.s1);
        AXPBY(result.s2, alpha, xval.s2, beta, yval.s2);
        AXPBY(result.s3, alpha, xval.s3, beta, yval.s3);
        AXPBY(result.s4, alpha, xval.s4, beta, yval.s4);
        AXPBY(result.s5, alpha, xval.s5, beta, yval.s5);
        AXPBY(result.s6, alpha, xval.s6, beta, yval.s6);
        AXPBY(result.s7, alpha, xval.s7, beta, yval.s7);
        AXPBY(result.s8, alpha, xval.s8, beta, yval.s8);
        AXPBY(result.s9, alpha, xval.s9, beta, yval.s9);
        AXPBY(result.sA, alpha, xval.sA, beta, yval.sA);
        AXPBY(result.sB, alpha, xval.sB, beta, yval.sB);
        AXPBY(result.sC, alpha, xval.sC, beta, yval.sC);
        AXPBY(result.sD, alpha, xval.sD, beta, yval.sD);
        AXPBY(result.sE, alpha, xval.sE, beta, yval.sE);
        AXPBY(result.sF, alpha, xval.sF, beta, yval.sF);
      #endif
      cgm[index] = result;
    }
  }
}

// =================================================================================================

// Main body of the matrix-multiplication algorithm. It calls the (inlined) functions above.
inline void XgemmBody(const int kSizeM, const int kSizeN, const int kSizeK,
                      const __global realM* restrict agm, const __global realN* restrict bgm,
                      __global realM* cgm, realM cpm[NWI][MWI/VWM]
                      #if SA == 1 && SB == 1
                        , __local realM* alm, __local realN* blm
                      #elif SA == 1
                        , __local realM* alm
                      #elif SB == 1
                        , __local realN* blm
                      #endif
                      ) {

  // Allocates workitem-private memory (registers)
  realM apm[MWI/VWM];
  realN bpm[NWI/VWN];

  // Combined thread identifier (volatile to disable caching)
  #if SA == 1 || SB == 1
    volatile int tid = get_local_id(0) + MDIMC*get_local_id(1);
  #endif

  // Initializes the accumulation registers
  InitAccRegisters(cpm);

  // Loops over all workgroup tiles
  for (int kwg=0; kwg<kSizeK; kwg+=KWG) {

    // Loads data: off-chip --> local (matrix A)
    #if SA == 1
      GlobalToLocalA(agm, alm, kSizeM, tid, kwg);
    #endif
    // Loads data: off-chip --> local (matrix B)
    #if SB == 1
      GlobalToLocalB(bgm, blm, kSizeN, tid, kwg);
    #endif
    #if SA == 1 || SB == 1
      barrier(CLK_LOCAL_MEM_FENCE);
    #endif

    // Loops over all workitem tiles, unrolled by a factor KWI
    for (int pwi=0; pwi<KWG; pwi+=KWI) {
      #pragma unroll
      for (int pit=0; pit<KWI; ++pit) {
        #if SA == 0 || SB == 0
          int idk = kwg + pwi + pit;
        #endif
        #if SA == 1 || SB == 1
          int kg = pwi+pit;
        #endif

        // Loads data: local --> private (matrix A)
        #if SA == 1
          LocalToPrivateA(alm, apm, kg);
        // Loads data: off-chip --> private (matrix A)
        #else
          GlobalToPrivateA(agm, apm, kSizeM, idk, kwg);
        #endif

        // Loads data: local --> private (matrix B)
        #if SB == 1
          LocalToPrivateB(blm, bpm, kg);
        // Loads data: off-chip --> private (matrix B)
        #else
          GlobalToPrivateB(bgm, bpm, kSizeN, idk);
        #endif

        // Performs the accumulation (Cpm += Apm * Bpm)
        MultiplyAccumulate(cpm, apm, bpm);
      }
    }
    #if SA == 1 || SB == 1
      barrier(CLK_LOCAL_MEM_FENCE);
    #endif
  }
  #if GLOBAL_MEM_FENCE == 1
    barrier(CLK_GLOBAL_MEM_FENCE);
  #endif
}

// =================================================================================================
// The upper-triangular and lower-triangular kernels are only used in special cases
#if defined(ROUTINE_SYRK) || defined(ROUTINE_HERK) || defined(ROUTINE_SYR2K) || defined(ROUTINE_HER2K)

// Main entry point of the kernel. This is the upper-triangular version.
<<<<<<< HEAD
__attribute__((reqd_work_group_size(MDIMC, NDIMC, 1)))
__kernel void XgemmUpper(const int kSizeN, const int kSizeK,
                         const real_arg arg_alpha,
                         const real_arg arg_beta,
=======
__kernel __attribute__((reqd_work_group_size(MDIMC, NDIMC, 1)))
void XgemmUpper(const int kSizeN, const int kSizeK,
                         const __constant real* restrict arg_alpha,
                         const __constant real* restrict arg_beta,
>>>>>>> 57f1aa76
                         const __global realM* restrict agm,
                         const __global realN* restrict bgm,
                         __global realM* cgm) {
  const real alpha = GetRealArg(arg_alpha);
  const real beta = GetRealArg(arg_beta);

  // Skip these threads if they do not contain threads contributing to the upper-triangle
  if (GetGroupID1()*NWG < GetGroupID0()*MWG) {
    return;
  }

  // Allocates workgroup-private memory (local memory)
  #if SA == 1
    __local realM alm[KWG * MWG/VWM];
  #endif
  #if SB == 1
    __local realN blm[KWG * NWG/VWN];
  #endif

  // Computes the matrix-multiplication and stores the result in register memory
  realM cpm[NWI][MWI/VWM];
  #if SA == 1 && SB == 1
    XgemmBody(kSizeN, kSizeN, kSizeK, agm, bgm, cgm, cpm, alm, blm);
  #elif SA == 1
    XgemmBody(kSizeN, kSizeN, kSizeK, agm, bgm, cgm, cpm, alm);
  #elif SB == 1
    XgemmBody(kSizeN, kSizeN, kSizeK, agm, bgm, cgm, cpm, blm);
  #else
    XgemmBody(kSizeN, kSizeN, kSizeK, agm, bgm, cgm, cpm);
  #endif

  // Stores an MWG * NWG tile of results and performs the multiplication with alpha and beta
  StoreResults(cgm, cpm, kSizeN, alpha, beta);
}

// Main entry point of the kernel. This is the lower-triangular version.
<<<<<<< HEAD
__attribute__((reqd_work_group_size(MDIMC, NDIMC, 1)))
__kernel void XgemmLower(const int kSizeN, const int kSizeK,
                         const real_arg arg_alpha,
                         const real_arg arg_beta,
=======
__kernel __attribute__((reqd_work_group_size(MDIMC, NDIMC, 1)))
void XgemmLower(const int kSizeN, const int kSizeK,
                         const __constant real* restrict arg_alpha,
                         const __constant real* restrict arg_beta,
>>>>>>> 57f1aa76
                         const __global realM* restrict agm,
                         const __global realN* restrict bgm,
                         __global realM* cgm) {
  const real alpha = GetRealArg(arg_alpha);
  const real beta = GetRealArg(arg_beta);

  // Skip these threads if they do not contain threads contributing to the lower-triangle
  if (GetGroupID1()*NWG > GetGroupID0()*MWG) {
    return;
  }

  // Allocates workgroup-private memory (local memory)
  #if SA == 1
    __local realM alm[KWG * MWG/VWM];
  #endif
  #if SB == 1
    __local realN blm[KWG * NWG/VWN];
  #endif

  // Computes the matrix-multiplication and stores the result in register memory
  realM cpm[NWI][MWI/VWM];
  #if SA == 1 && SB == 1
    XgemmBody(kSizeN, kSizeN, kSizeK, agm, bgm, cgm, cpm, alm, blm);
  #elif SA == 1
    XgemmBody(kSizeN, kSizeN, kSizeK, agm, bgm, cgm, cpm, alm);
  #elif SB == 1
    XgemmBody(kSizeN, kSizeN, kSizeK, agm, bgm, cgm, cpm, blm);
  #else
    XgemmBody(kSizeN, kSizeN, kSizeK, agm, bgm, cgm, cpm);
  #endif

  // Stores an MWG * NWG tile of results and performs the multiplication with alpha and beta
  StoreResults(cgm, cpm, kSizeN, alpha, beta);
}

// =================================================================================================
// If not using a triangular version, include the regular kernel
#else

// Main entry point of the kernel. This is the regular full version.
<<<<<<< HEAD
__attribute__((reqd_work_group_size(MDIMC, NDIMC, 1)))
__kernel void Xgemm(const int kSizeM, const int kSizeN, const int kSizeK,
                    const real_arg arg_alpha,
                    const real_arg arg_beta,
=======
__kernel __attribute__((reqd_work_group_size(MDIMC, NDIMC, 1)))
void Xgemm(const int kSizeM, const int kSizeN, const int kSizeK,
                    const __constant real* restrict arg_alpha,
                    const __constant real* restrict arg_beta,
>>>>>>> 57f1aa76
                    const __global realM* restrict agm,
                    const __global realN* restrict bgm,
                    __global realM* cgm) {
  const real alpha = GetRealArg(arg_alpha);
  const real beta = GetRealArg(arg_beta);

  // Allocates workgroup-private memory (local memory)
  #if SA == 1
    __local realM alm[KWG * MWG/VWM];
  #endif
  #if SB == 1
    __local realN blm[KWG * NWG/VWN];
  #endif

  // Computes the matrix-multiplication and stores the result in register memory
  realM cpm[NWI][MWI/VWM];
  #if SA == 1 && SB == 1
    XgemmBody(kSizeM, kSizeN, kSizeK, agm, bgm, cgm, cpm, alm, blm);
  #elif SA == 1
    XgemmBody(kSizeM, kSizeN, kSizeK, agm, bgm, cgm, cpm, alm);
  #elif SB == 1
    XgemmBody(kSizeM, kSizeN, kSizeK, agm, bgm, cgm, cpm, blm);
  #else
    XgemmBody(kSizeM, kSizeN, kSizeK, agm, bgm, cgm, cpm);
  #endif

  // Stores an MWG * NWG tile of results and performs the multiplication with alpha and beta
  StoreResults(cgm, cpm, kSizeM, alpha, beta);
}

#endif
// =================================================================================================

// End of the C++11 raw string literal
)"

// =================================================================================================<|MERGE_RESOLUTION|>--- conflicted
+++ resolved
@@ -268,20 +268,13 @@
 #if defined(ROUTINE_SYRK) || defined(ROUTINE_HERK) || defined(ROUTINE_SYR2K) || defined(ROUTINE_HER2K)
 
 // Main entry point of the kernel. This is the upper-triangular version.
-<<<<<<< HEAD
-__attribute__((reqd_work_group_size(MDIMC, NDIMC, 1)))
-__kernel void XgemmUpper(const int kSizeN, const int kSizeK,
-                         const real_arg arg_alpha,
-                         const real_arg arg_beta,
-=======
 __kernel __attribute__((reqd_work_group_size(MDIMC, NDIMC, 1)))
 void XgemmUpper(const int kSizeN, const int kSizeK,
-                         const __constant real* restrict arg_alpha,
-                         const __constant real* restrict arg_beta,
->>>>>>> 57f1aa76
-                         const __global realM* restrict agm,
-                         const __global realN* restrict bgm,
-                         __global realM* cgm) {
+                const real_arg arg_alpha,
+                const real_arg arg_beta,
+                const __global realM* restrict agm,
+                const __global realN* restrict bgm,
+                __global realM* cgm) {
   const real alpha = GetRealArg(arg_alpha);
   const real beta = GetRealArg(arg_beta);
 
@@ -315,20 +308,13 @@
 }
 
 // Main entry point of the kernel. This is the lower-triangular version.
-<<<<<<< HEAD
-__attribute__((reqd_work_group_size(MDIMC, NDIMC, 1)))
-__kernel void XgemmLower(const int kSizeN, const int kSizeK,
-                         const real_arg arg_alpha,
-                         const real_arg arg_beta,
-=======
 __kernel __attribute__((reqd_work_group_size(MDIMC, NDIMC, 1)))
 void XgemmLower(const int kSizeN, const int kSizeK,
-                         const __constant real* restrict arg_alpha,
-                         const __constant real* restrict arg_beta,
->>>>>>> 57f1aa76
-                         const __global realM* restrict agm,
-                         const __global realN* restrict bgm,
-                         __global realM* cgm) {
+                const real_arg arg_alpha,
+                const real_arg arg_beta,
+                const __global realM* restrict agm,
+                const __global realN* restrict bgm,
+                __global realM* cgm) {
   const real alpha = GetRealArg(arg_alpha);
   const real beta = GetRealArg(arg_beta);
 
@@ -366,20 +352,13 @@
 #else
 
 // Main entry point of the kernel. This is the regular full version.
-<<<<<<< HEAD
-__attribute__((reqd_work_group_size(MDIMC, NDIMC, 1)))
-__kernel void Xgemm(const int kSizeM, const int kSizeN, const int kSizeK,
-                    const real_arg arg_alpha,
-                    const real_arg arg_beta,
-=======
 __kernel __attribute__((reqd_work_group_size(MDIMC, NDIMC, 1)))
 void Xgemm(const int kSizeM, const int kSizeN, const int kSizeK,
-                    const __constant real* restrict arg_alpha,
-                    const __constant real* restrict arg_beta,
->>>>>>> 57f1aa76
-                    const __global realM* restrict agm,
-                    const __global realN* restrict bgm,
-                    __global realM* cgm) {
+           const real_arg arg_alpha,
+           const real_arg arg_beta,
+           const __global realM* restrict agm,
+           const __global realN* restrict bgm,
+           __global realM* cgm) {
   const real alpha = GetRealArg(arg_alpha);
   const real beta = GetRealArg(arg_beta);
 
