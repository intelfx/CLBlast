--- conflicted
+++ resolved
@@ -18,19 +18,13 @@
 // =================================================================================================
 
 // Symmetric version of the rank-2 matrix update kernel (HER2, HPR2, SYR2, SPR2)
-<<<<<<< HEAD
-__attribute__((reqd_work_group_size(WGS1, WGS2, 1)))
-__kernel void Xher2(const int n,
-                    const real_arg arg_alpha,
-=======
 __kernel __attribute__((reqd_work_group_size(WGS1, WGS2, 1)))
 void Xher2(const int n,
-                    const __constant real* restrict arg_alpha,
->>>>>>> 57f1aa76
-                    const __global real* restrict xgm, const int x_offset, const int x_inc,
-                    const __global real* restrict ygm, const int y_offset, const int y_inc,
-                    __global real* restrict agm, const int a_offset, const int a_ld,
-                    const int is_upper, const int is_rowmajor) {
+           const real_arg arg_alpha,
+           const __global real* restrict xgm, const int x_offset, const int x_inc,
+           const __global real* restrict ygm, const int y_offset, const int y_inc,
+           __global real* restrict agm, const int a_offset, const int a_ld,
+           const int is_upper, const int is_rowmajor) {
   const real alpha = GetRealArg(arg_alpha);
 
   // Register storage for X and Y
